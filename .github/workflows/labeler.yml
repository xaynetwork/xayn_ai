--- conflicted
+++ resolved
@@ -29,7 +29,6 @@
         with:
           token: ${{secrets.LABEL_MODIFIER_TOKEN_GITHUB}}
           label: "WIP ⏳"
-<<<<<<< HEAD
           type: remove
       - name: Add Ready for Review Label
         if: "!contains(github.event.pull_request.labels.*.name, 'Ready for review ✅')"
@@ -37,7 +36,4 @@
         with:
           token: ${{secrets.LABEL_MODIFIER_TOKEN_GITHUB}}
           label: "Ready for review ✅"
-          type: add
-=======
-          type: remove
->>>>>>> 8b1c5111
+          type: add